--- conflicted
+++ resolved
@@ -139,17 +139,10 @@
         ]
         visual_features = self.detectron_processor(images)
         from allennlp.data.fields import MetadataField
-<<<<<<< HEAD
         from allennlp.data.fields import ListField
         fields = {
-            #"visual_features": ArrayField(features),
-            "box_coordinates": ListField([image["instances/pred_boxes"] for image in images]),
-=======
-
-        fields = {
             "visual_features": ArrayField(visual_features),
-            # "box_coordinates": images["instances/pred_boxes"],
->>>>>>> 9d819dbe
+            # "box_coordinates": ListField([image["instances/pred_boxes"] for image in images]),
             "sentence": MetadataField(sentence),
             "identifier": MetadataField(identifier),
             "sentence_field": sentence_field,
