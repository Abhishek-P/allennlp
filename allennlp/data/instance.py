--- conflicted
+++ resolved
@@ -113,33 +113,10 @@
         new.indexed = self.indexed
         return new
 
-<<<<<<< HEAD
-    def to_json(self, human_readable: bool = True) -> JsonDict:
-        """
-        This function facilitate saving formated instances to json files for human readability,
-        use case includes example-based explanation, where it's better to have a output file
-        rather than printing or logging.
-
-        For example, - if the field is LabelField, then we just output, field.label
-                     - if the field is TextField, then we just output, field.tokens
-                       (preferrably un-numericalized tokens)
-                     - the instances output then is {`label`: `field.label`, `tokens`: `field.tokens`}
-
-        """
-        ret = {}
-        for key, field in self.fields.items():
-            to_json = field.to_json(human_readable)
-            if to_json is None:
-                continue
-            ret[key] = to_json
-
-        return ret
-=======
     def human_readable_dict(self) -> JsonDict:
         """
         This function help to output instances to json files or print for human readability.
         Use case includes example-based explanation, where it's better to have a output file or
         rather than printing or logging.
         """
-        return {key: field.human_readable_repr() for key, field in self.fields.items()}
->>>>>>> 0c36019c
+        return {key: field.human_readable_repr() for key, field in self.fields.items()}