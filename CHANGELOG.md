# Changelog

All notable changes to this project will be documented in this file.

The format is based on [Keep a Changelog](https://keepachangelog.com/en/1.0.0/),
and this project adheres to [Semantic Versioning](https://semver.org/spec/v2.0.0.html).

## Unreleased

<<<<<<< HEAD

### Added
-  Adding new function for example-based interpretation methods --- `SimpleInfluence`

### Added
-  New functionality `to_json()` to support outputing instances to files
=======
=======
### Changed

- `histogram_interval` parameter is now deprecated in `TensorboardWriter`, please use `distribution_interval` instead.
- Memory usage is not logged in tensorboard during training now. `ConsoleLoggerCallback` should be used instead.

### Added

- Add new method on `Field` class: `.human_readable_repr() -> Any`
- Add new method on `Instance` class: `.human_readable_dict() -> JsonDict`.
- Added `LogWriter` class. `TensorBoardWriter` now inherits from `LogWriter`.
- Added `LogCallback` and `ConsoleLoggerCallback` classes. `TensorBoardCallback` inherits from `LogCallback`. 

>>>>>>> 0c36019c
### Fixed

- Makes sure tensors that are stored in `TensorCache` always live on CPUs


## [v2.1.0](https://github.com/allenai/allennlp/releases/tag/v2.1.0) - 2021-02-24


### Changed

- `coding_scheme` parameter is now deprecated in `Conll2003DatasetReader`, please use `convert_to_coding_scheme` instead.
- Support spaCy v3

### Added

- Added `ModelUsage` to `ModelCard` class.
- Added a way to specify extra parameters to the predictor in an `allennlp predict` call.
- Added a way to initialize a `Vocabulary` from transformers models.
- Added the ability to use `Predictors` with multitask models through the new `MultiTaskPredictor`.
- Added an example for fields of type `ListField[TextField]` to `apply_token_indexers` API docs.
- Added `text_key` and `label_key` parameters to `TextClassificationJsonReader` class.
- Added `MultiOptimizer`, which allows you to use different optimizers for different parts of your model.

### Fixed

- `@Registrable.register(...)` decorator no longer masks the decorated class's annotations
- Ensured that `MeanAbsoluteError` always returns a `float` metric value instead of a `Tensor`.
- Learning rate schedulers that rely on metrics from the validation set were broken in v2.0.0. This
  brings that functionality back.
- Fixed a bug where the `MultiProcessDataLoading` would crash when `num_workers > 0`, `start_method = "spawn"`, `max_instances_in_memory not None`, and `batches_per_epoch not None`.
- Fixed documentation and validation checks for `FBetaMultiLabelMetric`.
- Fixed handling of HTTP errors when fetching remote resources with `cached_path()`. Previously the content would be cached even when
  certain errors - like 404s - occurred. Now an `HTTPError` will be raised whenever the HTTP response is not OK.
- Fixed a bug where the `MultiTaskDataLoader` would crash when `num_workers > 0`
- Fixed an import error that happens when PyTorch's distributed framework is unavailable on the system.


## [v2.0.1](https://github.com/allenai/allennlp/releases/tag/v2.0.1) - 2021-01-29

### Added

- Added `tokenizer_kwargs` and `transformer_kwargs` arguments to `PretrainedTransformerBackbone`
- Resize transformers word embeddings layer for `additional_special_tokens`

### Changed

- GradientDescentTrainer makes `serialization_dir` when it's instantiated, if it doesn't exist.

### Fixed

- `common.util.sanitize` now handles sets.


## [v2.0.0](https://github.com/allenai/allennlp/releases/tag/v2.0.0) - 2021-01-27

### Added

- The `TrainerCallback` constructor accepts `serialization_dir` provided by `Trainer`. This can be useful for `Logger` callbacks those need to store files in the run directory.
- The `TrainerCallback.on_start()` is fired at the start of the training.
- The `TrainerCallback` event methods now accept `**kwargs`. This may be useful to maintain backwards-compability of callbacks easier in the future. E.g. we may decide to pass the exception/traceback object in case of failure to `on_end()` and this older callbacks may simply ignore the argument instead of raising a `TypeError`.
- Added a `TensorBoardCallback` which wraps the `TensorBoardWriter`.

### Changed

- The `TrainerCallack.on_epoch()` does not fire with `epoch=-1` at the start of the training.
  Instead, `TrainerCallback.on_start()` should be used for these cases.
- `TensorBoardBatchMemoryUsage` is converted from `BatchCallback` into `TrainerCallback`.
- `TrackEpochCallback` is converted from `EpochCallback` into `TrainerCallback`.
- `Trainer` can accept callbacks simply with name `callbacks` instead of `trainer_callbacks`.
- `TensorboardWriter` renamed to `TensorBoardWriter`, and removed as an argument to the `GradientDescentTrainer`.
  In order to enable TensorBoard logging during training, you should utilize the `TensorBoardCallback` instead.

### Removed

- Removed `EpochCallback`, `BatchCallback` in favour of `TrainerCallback`.
  The metaclass-wrapping implementation is removed as well.
- Removed the `tensorboard_writer` parameter to `GradientDescentTrainer`. You should use the `TensorBoardCallback` now instead.

### Fixed

- Now Trainer always fires `TrainerCallback.on_end()` so all the resources can be cleaned up properly.
- Fixed the misspelling, changed `TensoboardBatchMemoryUsage` to `TensorBoardBatchMemoryUsage`.
- We set a value to `epoch` so in case of firing `TrainerCallback.on_end()` the variable is bound.
  This could have lead to an error in case of trying to recover a run after it was finished training.


## [v2.0.0rc1](https://github.com/allenai/allennlp/releases/tag/v2.0.0rc1) - 2021-01-21

### Added

- Added `TensorCache` class for caching tensors on disk
- Added abstraction and concrete implementation for image loading
- Added abstraction and concrete implementation for `GridEmbedder`
- Added abstraction and demo implementation for an image augmentation module.
- Added abstraction and concrete implementation for region detectors.
- A new high-performance default `DataLoader`: `MultiProcessDataLoading`.
- A `MultiTaskModel` and abstractions to use with it, including `Backbone` and `Head`.  The
  `MultiTaskModel` first runs its inputs through the `Backbone`, then passes the result (and
  whatever other relevant inputs it got) to each `Head` that's in use.
- A `MultiTaskDataLoader`, with a corresponding `MultiTaskDatasetReader`, and a couple of new
  configuration objects: `MultiTaskEpochSampler` (for deciding what proportion to sample from each
  dataset at every epoch) and a `MultiTaskScheduler` (for ordering the instances within an epoch).
- Transformer toolkit to plug and play with modular components of transformer architectures.
- Added a command to count the number of instances we're going to be training with
- Added a `FileLock` class to `common.file_utils`. This is just like the `FileLock` from the `filelock` library, except that
  it adds an optional flag `read_only_ok: bool`, which when set to `True` changes the behavior so that a warning will be emitted
  instead of an exception when lacking write permissions on an existing file lock.
  This makes it possible to use the `FileLock` class on a read-only file system.
- Added a new learning rate scheduler: `CombinedLearningRateScheduler`. This can be used to combine different LR schedulers, using one after the other.
- Added an official CUDA 10.1 Docker image.
- Moving `ModelCard` and `TaskCard` abstractions into the main repository.
- Added a util function `allennlp.nn.util.dist_reduce(...)` for handling distributed reductions.
  This is especially useful when implementing a distributed `Metric`.
- Added a `FileLock` class to `common.file_utils`. This is just like the `FileLock` from the `filelock` library, except that
  it adds an optional flag `read_only_ok: bool`, which when set to `True` changes the behavior so that a warning will be emitted
  instead of an exception when lacking write permissions on an existing file lock.
  This makes it possible to use the `FileLock` class on a read-only file system.
- Added a new learning rate scheduler: `CombinedLearningRateScheduler`. This can be used to combine different LR schedulers, using one after the other.
- Moving `ModelCard` and `TaskCard` abstractions into the main repository.

### Changed

- `DatasetReader`s are now always lazy. This means there is no `lazy` parameter in the base
  class, and the `_read()` method should always be a generator.
- The `DataLoader` now decides whether to load instances lazily or not.
  With the `PyTorchDataLoader` this is controlled with the `lazy` parameter, but with
  the `MultiProcessDataLoading` this is controlled by the `max_instances_in_memory` setting.
- `ArrayField` is now called `TensorField`, and implemented in terms of torch tensors, not numpy.
- Improved `nn.util.move_to_device` function by avoiding an unnecessary recursive check for tensors and
  adding a `non_blocking` optional argument, which is the same argument as in `torch.Tensor.to()`.
- If you are trying to create a heterogeneous batch, you now get a better error message.
- Readers using the new vision features now explicitly log how they are featurizing images.
- `master_addr` and `master_port` renamed to `primary_addr` and `primary_port`, respectively.
- `is_master` parameter for training callbacks renamed to `is_primary`.
- `master` branch renamed to `main`
- Torch version bumped to 1.7.1 in Docker images.
- 'master' branch renamed to 'main'
- Torch version bumped to 1.7.1 in Docker images.

### Removed

- Removed `nn.util.has_tensor`.

### Fixed

- The `build-vocab` command no longer crashes when the resulting vocab file is
  in the current working directory.
- VQA models now use the `vqa_score` metric for early stopping. This results in
  much better scores.
- Fixed typo with `LabelField` string representation: removed trailing apostrophe.
- `Vocabulary.from_files` and `cached_path` will issue a warning, instead of failing, when a lock on an existing resource
  can't be acquired because the file system is read-only.
- `TrackEpochCallback` is now a `EpochCallback`.


## [v1.3.0](https://github.com/allenai/allennlp/releases/tag/v1.3.0) - 2020-12-15

### Added

- Added links to source code in docs.
- Added `get_embedding_layer` and `get_text_field_embedder` to the `Predictor` class; to specify embedding layers for non-AllenNLP models.
- Added [Gaussian Error Linear Unit (GELU)](https://pytorch.org/docs/stable/generated/torch.nn.GELU.html) as an Activation.

### Changed

- Renamed module `allennlp.data.tokenizers.token` to `allennlp.data.tokenizers.token_class` to avoid
  [this bug](https://github.com/allenai/allennlp/issues/4819).
- `transformers` dependency updated to version 4.0.1.

### Fixed

- Fixed a lot of instances where tensors were first created and then sent to a device
  with `.to(device)`. Instead, these tensors are now created directly on the target device.
- Fixed issue with `GradientDescentTrainer` when constructed with `validation_data_loader=None` and `learning_rate_scheduler!=None`.
- Fixed a bug when removing all handlers in root logger.
- `ShardedDatasetReader` now inherits parameters from `base_reader` when required.
- Fixed an issue in `FromParams` where parameters in the `params` object used to a construct a class
  were not passed to the constructor if the value of the parameter was equal to the default value.
  This caused bugs in some edge cases where a subclass that takes `**kwargs` needs to inspect
  `kwargs` before passing them to its superclass.
- Improved the band-aid solution for segmentation faults and the "ImportError: dlopen: cannot load any more object with static TLS"
  by adding a `transformers` import.
- Added safety checks for extracting tar files
- Turned superfluous warning to info when extending the vocab in the embedding matrix, if no pretrained file was provided


## [v1.2.2](https://github.com/allenai/allennlp/releases/tag/v1.2.2) - 2020-11-17

### Added

- Added Docker builds for other torch-supported versions of CUDA.
- Adds [`allennlp-semparse`](https://github.com/allenai/allennlp-semparse) as an official, default plugin.

### Fixed

- `GumbelSampler` now sorts the beams by their true log prob.


## [v1.2.1](https://github.com/allenai/allennlp/releases/tag/v1.2.1) - 2020-11-10

### Added

- Added an optional `seed` parameter to `ModelTestCase.set_up_model` which sets the random
  seed for `random`, `numpy`, and `torch`.
- Added support for a global plugins file at `~/.allennlp/plugins`.
- Added more documentation about plugins.
- Added sampler class and parameter in beam search for non-deterministic search, with several
  implementations, including `MultinomialSampler`, `TopKSampler`, `TopPSampler`, and
  `GumbelSampler`. Utilizing `GumbelSampler` will give [Stochastic Beam Search](https://api.semanticscholar.org/CorpusID:76662039).

### Changed

- Pass batch metrics to `BatchCallback`.

### Fixed

- Fixed a bug where forward hooks were not cleaned up with saliency interpreters if there
  was an exception.
- Fixed the computation of saliency maps in the Interpret code when using mismatched indexing.
  Previously, we would compute gradients from the top of the transformer, after aggregation from
  wordpieces to tokens, which gives results that are not very informative.  Now, we compute gradients
  with respect to the embedding layer, and aggregate wordpieces to tokens separately.
- Fixed the heuristics for finding embedding layers in the case of RoBERTa. An update in the
  `transformers` library broke our old heuristic.
- Fixed typo with registered name of ROUGE metric. Previously was `rogue`, fixed to `rouge`.
- Fixed default masks that were erroneously created on the CPU even when a GPU is available.
- Fixed pretrained embeddings for transformers that don't use end tokens.
- Fixed the transformer tokenizer cache when the tokenizers are initialized with custom kwargs.


## [v1.2.0](https://github.com/allenai/allennlp/releases/tag/v1.2.0) - 2020-10-29

### Changed

- Enforced stricter typing requirements around the use of `Optional[T]` types.
- Changed the behavior of `Lazy` types in `from_params` methods. Previously, if you defined a `Lazy` parameter like
  `foo: Lazy[Foo] = None` in a custom `from_params` classmethod, then `foo` would actually never be `None`.
  This behavior is now different. If no params were given for `foo`, it will be `None`.
  You can also now set default values for foo like `foo: Lazy[Foo] = Lazy(Foo)`.
  Or, if you want you want a default value but also want to allow for `None` values, you can
  write it like this: `foo: Optional[Lazy[Foo]] = Lazy(Foo)`.
- Added support for PyTorch version 1.7.

### Fixed

- Made it possible to instantiate `TrainerCallback` from config files.
- Fixed the remaining broken internal links in the API docs.
- Fixed a bug where Hotflip would crash with a model that had multiple TokenIndexers and the input
  used rare vocabulary items.
- Fixed a bug where `BeamSearch` would fail if `max_steps` was equal to 1.
- Fixed `BasicTextFieldEmbedder` to not raise ConfigurationError if it has embedders that are empty and not in input


## [v1.2.0rc1](https://github.com/allenai/allennlp/releases/tag/v1.2.0rc1) - 2020-10-22

### Added

- Added a warning when `batches_per_epoch` for the validation data loader is inherited from
  the train data loader.
- Added a `build-vocab` subcommand that can be used to build a vocabulary from a training config file.
- Added `tokenizer_kwargs` argument to `PretrainedTransformerMismatchedIndexer`.
- Added `tokenizer_kwargs` and `transformer_kwargs` arguments to `PretrainedTransformerMismatchedEmbedder`.
- Added official support for Python 3.8.
- Added a script: `scripts/release_notes.py`, which automatically prepares markdown release notes from the
  CHANGELOG and commit history.
- Added a flag `--predictions-output-file` to the `evaluate` command, which tells AllenNLP to write the
  predictions from the given dataset to the file as JSON lines.
- Added the ability to ignore certain missing keys when loading a model from an archive. This is done
  by adding a class-level variable called `authorized_missing_keys` to any PyTorch module that a `Model` uses.
  If defined, `authorized_missing_keys` should be a list of regex string patterns.
- Added `FBetaMultiLabelMeasure`, a multi-label Fbeta metric. This is a subclass of the existing `FBetaMeasure`.
- Added ability to pass additional key word arguments to `cached_transformers.get()`, which will be passed on to `AutoModel.from_pretrained()`.
- Added an `overrides` argument to `Predictor.from_path()`.
- Added a `cached-path` command.
- Added a function `inspect_cache` to `common.file_utils` that prints useful information about the cache. This can also
  be used from the `cached-path` command with `allennlp cached-path --inspect`.
- Added a function `remove_cache_entries` to `common.file_utils` that removes any cache entries matching the given
  glob patterns. This can used from the `cached-path` command with `allennlp cached-path --remove some-files-*`.
- Added logging for the main process when running in distributed mode.
- Added a `TrainerCallback` object to support state sharing between batch and epoch-level training callbacks.
- Added support for .tar.gz in PretrainedModelInitializer.
- Made `BeamSearch` instantiable `from_params`.
- Pass `serialization_dir` to `Model` and `DatasetReader`.
- Added an optional `include_in_archive` parameter to the top-level of configuration files. When specified, `include_in_archive` should be a list of paths relative to the serialization directory which will be bundled up with the final archived model from a training run.

### Changed

- Subcommands that don't require plugins will no longer cause plugins to be loaded or have an `--include-package` flag.
- Allow overrides to be JSON string or `dict`.
- `transformers` dependency updated to version 3.1.0.
- When `cached_path` is called on a local archive with `extract_archive=True`, the archive is now extracted into a unique subdirectory of the cache root instead of a subdirectory of the archive's directory. The extraction directory is also unique to the modification time of the archive, so if the file changes, subsequent calls to `cached_path` will know to re-extract the archive.
- Removed the `truncation_strategy` parameter to `PretrainedTransformerTokenizer`. The way we're calling the tokenizer, the truncation strategy takes no effect anyways.
- Don't use initializers when loading a model, as it is not needed.
- Distributed training will now automatically search for a local open port if the `master_port` parameter is not provided.
- In training, save model weights before evaluation.
- `allennlp.common.util.peak_memory_mb` renamed to `peak_cpu_memory`, and `allennlp.common.util.gpu_memory_mb` renamed to `peak_gpu_memory`,
  and they both now return the results in bytes as integers. Also, the `peak_gpu_memory` function now utilizes PyTorch functions to find the memory
  usage instead of shelling out to the `nvidia-smi` command. This is more efficient and also more accurate because it only takes
  into account the tensor allocations of the current PyTorch process.
- Make sure weights are first loaded to the cpu when using PretrainedModelInitializer, preventing wasted GPU memory.
- Load dataset readers in `load_archive`.
- Updated `AllenNlpTestCase` docstring to remove reference to `unittest.TestCase`

### Removed

- Removed `common.util.is_master` function.

### Fixed

- Fix CUDA/CPU device mismatch bug during distributed training for categorical accuracy metric.
- Fixed a bug where the reported `batch_loss` metric was incorrect when training with gradient accumulation.
- Class decorators now displayed in API docs.
- Fixed up the documentation for the `allennlp.nn.beam_search` module.
- Ignore `*args` when constructing classes with `FromParams`.
- Ensured some consistency in the types of the values that metrics return.
- Fix a PyTorch warning by explicitly providing the `as_tuple` argument (leaving
  it as its default value of `False`) to `Tensor.nonzero()`.
- Remove temporary directory when extracting model archive in `load_archive`
  at end of function rather than via `atexit`.
- Fixed a bug where using `cached_path()` offline could return a cached resource's lock file instead
  of the cache file.
- Fixed a bug where `cached_path()` would fail if passed a `cache_dir` with the user home shortcut `~/`.
- Fixed a bug in our doc building script where markdown links did not render properly
  if the "href" part of the link (the part inside the `()`) was on a new line.
- Changed how gradients are zeroed out with an optimization. See [this video from NVIDIA](https://www.youtube.com/watch?v=9mS1fIYj1So)
  at around the 9 minute mark.
- Fixed a bug where parameters to a `FromParams` class that are dictionaries wouldn't get logged
  when an instance is instantiated `from_params`.
- Fixed a bug in distributed training where the vocab would be saved from every worker, when it should have been saved by only the local master process.
- Fixed a bug in the calculation of rouge metrics during distributed training where the total sequence count was not being aggregated across GPUs.
- Fixed `allennlp.nn.util.add_sentence_boundary_token_ids()` to use `device` parameter of input tensor.
- Be sure to close the TensorBoard writer even when training doesn't finish.
- Fixed the docstring for `PyTorchSeq2VecWrapper`.
- Fixed a bug in the cnn_encoder where activations involving masked tokens could be picked up by the max
- Fix intra word tokenization for `PretrainedTransformerTokenizer` when disabling fast tokenizer.


## [v1.1.0](https://github.com/allenai/allennlp/releases/tag/v1.1.0) - 2020-09-08

### Fixed

- Fixed handling of some edge cases when constructing classes with `FromParams` where the class
  accepts `**kwargs`.
- Fixed division by zero error when there are zero-length spans in the input to a
  `PretrainedTransformerMismatchedIndexer`.
- Improved robustness of `cached_path` when extracting archives so that the cache won't be corrupted
  if a failure occurs during extraction.
- Fixed a bug with the `average` and `evalb_bracketing_score` metrics in distributed training.

### Added

- `Predictor.capture_model_internals()` now accepts a regex specifying which modules to capture.


## [v1.1.0rc4](https://github.com/allenai/allennlp/releases/tag/v1.1.0rc4) - 2020-08-20

### Added

- Added a workflow to GitHub Actions that will automatically close unassigned stale issues and
  ping the assignees of assigned stale issues.

### Fixed

- Fixed a bug in distributed metrics that caused nan values due to repeated addition of an accumulated variable.

## [v1.1.0rc3](https://github.com/allenai/allennlp/releases/tag/v1.1.0rc3) - 2020-08-12

### Fixed

- Fixed how truncation was handled with `PretrainedTransformerTokenizer`.
  Previously, if `max_length` was set to `None`, the tokenizer would still do truncation if the
  transformer model had a default max length in its config.
  Also, when `max_length` was set to a non-`None` value, several warnings would appear
  for certain transformer models around the use of the `truncation` parameter.
- Fixed evaluation of all metrics when using distributed training.
- Added a `py.typed` marker. Fixed type annotations in `allennlp.training.util`.
- Fixed problem with automatically detecting whether tokenization is necessary.
  This affected primarily the Roberta SST model.
- Improved help text for using the --overrides command line flag.


## [v1.1.0rc2](https://github.com/allenai/allennlp/releases/tag/v1.1.0rc2) - 2020-07-31

### Changed

- Upgraded PyTorch requirement to 1.6.
- Replaced the NVIDIA Apex AMP module with torch's native AMP module. The default trainer (`GradientDescentTrainer`)
  now takes a `use_amp: bool` parameter instead of the old `opt_level: str` parameter.

### Fixed

- Removed unnecessary warning about deadlocks in `DataLoader`.
- Fixed testing models that only return a loss when they are in training mode.
- Fixed a bug in `FromParams` that caused silent failure in case of the parameter type being `Optional[Union[...]]`.
- Fixed a bug where the program crashes if `evaluation_data_loader` is a `AllennlpLazyDataset`.

### Added

- Added the option to specify `requires_grad: false` within an optimizer's parameter groups.
- Added the `file-friendly-logging` flag back to the `train` command. Also added this flag to the `predict`, `evaluate`, and `find-learning-rate` commands.
- Added an `EpochCallback` to track current epoch as a model class member.
- Added the option to enable or disable gradient checkpointing for transformer token embedders via boolean parameter `gradient_checkpointing`.

### Removed

- Removed the `opt_level` parameter to `Model.load` and `load_archive`. In order to use AMP with a loaded
  model now, just run the model's forward pass within torch's [`autocast`](https://pytorch.org/docs/stable/amp.html#torch.cuda.amp.autocast)
  context.

## [v1.1.0rc1](https://github.com/allenai/allennlp/releases/tag/v1.1.0rc1) - 2020-07-14

### Fixed

- Reduced the amount of log messages produced by `allennlp.common.file_utils`.
- Fixed a bug where `PretrainedTransformerEmbedder` parameters appeared to be trainable
  in the log output even when `train_parameters` was set to `False`.
- Fixed a bug with the sharded dataset reader where it would only read a fraction of the instances
  in distributed training.
- Fixed checking equality of `TensorField`s.
- Fixed a bug where `NamespaceSwappingField` did not work correctly with `.empty_field()`.
- Put more sensible defaults on the `huggingface_adamw` optimizer.
- Simplified logging so that all logging output always goes to one file.
- Fixed interaction with the python command line debugger.
- Log the grad norm properly even when we're not clipping it.
- Fixed a bug where `PretrainedModelInitializer` fails to initialize a model with a 0-dim tensor
- Fixed a bug with the layer unfreezing schedule of the `SlantedTriangular` learning rate scheduler.
- Fixed a regression with logging in the distributed setting. Only the main worker should write log output to the terminal.
- Pinned the version of boto3 for package managers (e.g. poetry).
- Fixed issue #4330 by updating the `tokenizers` dependency.
- Fixed a bug in `TextClassificationPredictor` so that it passes tokenized inputs to the `DatasetReader`
  in case it does not have a tokenizer.
- `reg_loss` is only now returned for models that have some regularization penalty configured.
- Fixed a bug that prevented `cached_path` from downloading assets from GitHub releases.
- Fixed a bug that erroneously increased last label's false positive count in calculating fbeta metrics.
- `Tqdm` output now looks much better when the output is being piped or redirected.
- Small improvements to how the API documentation is rendered.
- Only show validation progress bar from main process in distributed training.

### Added

- Adjust beam search to support multi-layer decoder.
- A method to ModelTestCase for running basic model tests when you aren't using config files.
- Added some convenience methods for reading files.
- Added an option to `file_utils.cached_path` to automatically extract archives.
- Added the ability to pass an archive file instead of a local directory to `Vocab.from_files`.
- Added the ability to pass an archive file instead of a glob to `ShardedDatasetReader`.
- Added a new `"linear_with_warmup"` learning rate scheduler.
- Added a check in `ShardedDatasetReader` that ensures the base reader doesn't implement manual
  distributed sharding itself.
- Added an option to `PretrainedTransformerEmbedder` and `PretrainedTransformerMismatchedEmbedder` to use a
  scalar mix of all hidden layers from the transformer model instead of just the last layer. To utilize
  this, just set `last_layer_only` to `False`.
- `cached_path()` can now read files inside of archives.
- Training metrics now include `batch_loss` and `batch_reg_loss` in addition to aggregate loss across number of batches.

### Changed

- Not specifying a `cuda_device` now automatically determines whether to use a GPU or not.
- Discovered plugins are logged so you can see what was loaded.
- `allennlp.data.DataLoader` is now an abstract registrable class. The default implementation
remains the same, but was renamed to `allennlp.data.PyTorchDataLoader`.
- `BertPooler` can now unwrap and re-wrap extra dimensions if necessary.
- New `transformers` dependency. Only version >=3.0 now supported.

## [v1.0.0](https://github.com/allenai/allennlp/releases/tag/v1.0.0) - 2020-06-16

### Fixed

- Lazy dataset readers now work correctly with multi-process data loading.
- Fixed race conditions that could occur when using a dataset cache.

### Added

- A bug where where all datasets would be loaded for vocab creation even if not needed.
- A parameter to the `DatasetReader` class: `manual_multi_process_sharding`. This is similar
  to the `manual_distributed_sharding` parameter, but applies when using a multi-process
  `DataLoader`.

## [v1.0.0rc6](https://github.com/allenai/allennlp/releases/tag/v1.0.0rc6) - 2020-06-11

### Fixed

- A bug where `TextField`s could not be duplicated since some tokenizers cannot be deep-copied.
  See https://github.com/allenai/allennlp/issues/4270.
- Our caching mechanism had the potential to introduce race conditions if multiple processes
  were attempting to cache the same file at once. This was fixed by using a lock file tied to each
  cached file.
- `get_text_field_mask()` now supports padding indices that are not `0`.
- A bug where `predictor.get_gradients()` would return an empty dictionary if an embedding layer had trainable set to false
- Fixes `PretrainedTransformerMismatchedIndexer` in the case where a token consists of zero word pieces.
- Fixes a bug when using a lazy dataset reader that results in a `UserWarning` from PyTorch being printed at
  every iteration during training.
- Predictor names were inconsistently switching between dashes and underscores. Now they all use underscores.
- `Predictor.from_path` now automatically loads plugins (unless you specify `load_plugins=False`) so
  that you don't have to manually import a bunch of modules when instantiating predictors from
  an archive path.
- `allennlp-server` automatically found as a plugin once again.

### Added

- A `duplicate()` method on `Instance`s and `Field`s, to be used instead of `copy.deepcopy()`
- A batch sampler that makes sure each batch contains approximately the same number of tokens (`MaxTokensBatchSampler`)
- Functions to turn a sequence of token indices back into tokens
- The ability to use Huggingface encoder/decoder models as token embedders
- Improvements to beam search
- ROUGE metric
- Polynomial decay learning rate scheduler
- A `BatchCallback` for logging CPU and GPU memory usage to tensorboard. This is mainly for debugging
  because using it can cause a significant slowdown in training.
- Ability to run pretrained transformers as an embedder without training the weights
- Add Optuna Integrated badge to README.md

### Changed

- Similar to our caching mechanism, we introduced a lock file to the vocab to avoid race
  conditions when saving/loading the vocab from/to the same serialization directory in different processes.
- Changed the `Token`, `Instance`, and `Batch` classes along with all `Field` classes to "slots" classes. This dramatically reduces the size in memory of instances.
- SimpleTagger will no longer calculate span-based F1 metric when `calculate_span_f1` is `False`.
- CPU memory for every worker is now reported in the logs and the metrics. Previously this was only reporting the CPU memory of the master process, and so it was only
  correct in the non-distributed setting.
- To be consistent with PyTorch `IterableDataset`, `AllennlpLazyDataset` no longer implements `__len__()`.
  Previously it would always return 1.
- Removed old tutorials, in favor of [the new AllenNLP Guide](https://guide.allennlp.org)
- Changed the vocabulary loading to consider new lines for Windows/Linux and Mac.

## [v1.0.0rc5](https://github.com/allenai/allennlp/releases/tag/v1.0.0rc5) - 2020-05-26

### Fixed

- Fix bug where `PretrainedTransformerTokenizer` crashed with some transformers (#4267)
- Make `cached_path` work offline.
- Tons of docstring inconsistencies resolved.
- Nightly builds no longer run on forks.
- Distributed training now automatically figures out which worker should see which instances
- A race condition bug in distributed training caused from saving the vocab to file from the master process while other processing might be reading those files.
- Unused dependencies in `setup.py` removed.

### Added

- Additional CI checks to ensure docstrings are consistently formatted.
- Ability to train on CPU with multiple processes by setting `cuda_devices` to a list of negative integers in your training config. For example: `"distributed": {"cuda_devices": [-1, -1]}`. This is mainly to make it easier to test and debug distributed training code..
- Documentation for when parameters don't need config file entries.

### Changed

- The `allennlp test-install` command now just ensures the core submodules can
be imported successfully, and prints out some other useful information such as the version, PyTorch version,
and the number of GPU devices available.
- All of the tests moved from `allennlp/tests` to `tests` at the root level, and
`allennlp/tests/fixtures` moved to `test_fixtures` at the root level. The PyPI source and wheel distributions will no longer include tests and fixtures.

## [v1.0.0rc4](https://github.com/allenai/allennlp/releases/tag/v1.0.0rc4) - 2020-05-14

We first introduced this `CHANGELOG` after release `v1.0.0rc4`, so please refer to the GitHub release
notes for this and earlier releases.<|MERGE_RESOLUTION|>--- conflicted
+++ resolved
@@ -7,15 +7,6 @@
 
 ## Unreleased
 
-<<<<<<< HEAD
-
-### Added
--  Adding new function for example-based interpretation methods --- `SimpleInfluence`
-
-### Added
--  New functionality `to_json()` to support outputing instances to files
-=======
-=======
 ### Changed
 
 - `histogram_interval` parameter is now deprecated in `TensorboardWriter`, please use `distribution_interval` instead.
@@ -23,12 +14,12 @@
 
 ### Added
 
+- Add new function for example-based interpretation methods --- `SimpleInfluence`
 - Add new method on `Field` class: `.human_readable_repr() -> Any`
 - Add new method on `Instance` class: `.human_readable_dict() -> JsonDict`.
 - Added `LogWriter` class. `TensorBoardWriter` now inherits from `LogWriter`.
 - Added `LogCallback` and `ConsoleLoggerCallback` classes. `TensorBoardCallback` inherits from `LogCallback`. 
 
->>>>>>> 0c36019c
 ### Fixed
 
 - Makes sure tensors that are stored in `TensorCache` always live on CPUs
