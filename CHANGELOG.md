--- conflicted
+++ resolved
@@ -8,7 +8,6 @@
 ## Unreleased
 
 ### Added
-<<<<<<< HEAD
 
 - Added `on_backward` training callback which allows for control over backpropagation and gradient manipulation.
 
@@ -17,25 +16,11 @@
 - Fixed Broken link in `allennlp.fairness.fairness_metrics.Separation` docs
 - Ensured all `allennlp` submodules are imported with `allennlp.common.plugins.import_plugins()`.
 
-=======
-
-- Added `on_backward` training callback which allows for control over backpropagation and gradient manipulation.
-
-### Fixed
-
-- Fixed Broken link in `allennlp.fairness.fairness_metrics.Separation` docs
-- Ensured all `allennlp` submodules are imported with `allennlp.common.plugins.import_plugins()`.
-
->>>>>>> 5f702efd
 
 ## [v2.5.0](https://github.com/allenai/allennlp/releases/tag/v2.5.0) - 2021-06-03
 
 ### Added
-<<<<<<< HEAD
-- Added `HuggingfaceDatasetReader` for using huggingface datasets in AllenNLP
-=======
-
->>>>>>> 5f702efd
+
 - Added `TaskSuite` base class and command line functionality for running [`checklist`](https://github.com/marcotcr/checklist) test suites, along with implementations for `SentimentAnalysisSuite`, `QuestionAnsweringSuite`, and `TextualEntailmentSuite`. These can be found in the `allennlp.confidence_checks.task_checklists` module.
 - Added `BiasMitigatorApplicator`, which wraps any Model and mitigates biases by finetuning
 on a downstream task.
