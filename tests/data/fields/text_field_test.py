--- conflicted
+++ resolved
@@ -359,14 +359,7 @@
         assert field[1].text == "is"
         assert [token.text for token in field] == ["This", "is", "a", "sentence", "."]
 
-<<<<<<< HEAD
-    def test_to_json(self):
-        field = TextField([Token(t) for t in ["This", "is", "a", "sentence", "."]], {})
-
-        assert field.to_json() == ["This", "is", "a", "sentence", "."]
-=======
     def test_human_readable_repr(self):
         field = TextField([Token(t) for t in ["This", "is", "a", "sentence", "."]], {})
 
-        assert field.human_readable_repr() == ["This", "is", "a", "sentence", "."]
->>>>>>> 0c36019c
+        assert field.human_readable_repr() == ["This", "is", "a", "sentence", "."]